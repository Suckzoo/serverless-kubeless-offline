--- conflicted
+++ resolved
@@ -38,11 +38,7 @@
   const bodySizeLimit = Number(process.env.REQ_MB_LIMIT || '1');
 
   const bodParserOptions = {
-<<<<<<< HEAD
     type: req => !req.is('multipart/*'),
-=======
-    type: '*/*',
->>>>>>> 9bcb9ce7
     limit: `${bodySizeLimit}mb`,
   };
 
